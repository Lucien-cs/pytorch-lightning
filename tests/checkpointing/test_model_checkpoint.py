--- conflicted
+++ resolved
@@ -16,6 +16,7 @@
 import pickle
 import platform
 import re
+from argparse import Namespace
 from distutils.version import LooseVersion
 from pathlib import Path
 from unittest import mock
@@ -24,12 +25,8 @@
 import cloudpickle
 import pytest
 import torch
-<<<<<<< HEAD
 import yaml
-=======
 from omegaconf import Container, OmegaConf
-from argparse import Namespace
->>>>>>> 69b99491
 
 import pytorch_lightning as pl
 import tests.base.develop_utils as tutils
