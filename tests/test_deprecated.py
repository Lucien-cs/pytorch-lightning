"""Test deprecated functionality which will be removed in vX.Y.Z"""
import sys
from argparse import ArgumentParser
from unittest import mock

import pytest
import torch

from pytorch_lightning import Trainer
<<<<<<< HEAD
from pytorch_lightning.callbacks import ModelCheckpoint, EarlyStopping
=======
from pytorch_lightning.callbacks import ModelCheckpoint
from pytorch_lightning.metrics.functional.classification import auc
>>>>>>> 396a46f5
from pytorch_lightning.profiler.profilers import PassThroughProfiler, SimpleProfiler
from pytorch_lightning.utilities.exceptions import MisconfigurationException
from tests.base import EvalModelTemplate


def test_tbd_remove_in_v1_3_0(tmpdir):
    with pytest.deprecated_call(match='will no longer be supported in v1.3'):
        callback = ModelCheckpoint()
        Trainer(checkpoint_callback=callback, callbacks=[], default_root_dir=tmpdir)

    with pytest.deprecated_call(match='will be removed in v1.3'):
        callback = ModelCheckpoint(mode='auto')

    with pytest.deprecated_call(match='will be removed in v1.3'):
        callback = EarlyStopping(mode='auto')


def test_tbd_remove_in_v1_2_0():
    with pytest.deprecated_call(match='will be removed in v1.2'):
        checkpoint_cb = ModelCheckpoint(filepath='.')

    with pytest.deprecated_call(match='will be removed in v1.2'):
        checkpoint_cb = ModelCheckpoint('.')

    with pytest.raises(MisconfigurationException, match='inputs which are not feasible'):
        checkpoint_cb = ModelCheckpoint(filepath='.', dirpath='.')


# TODO: remove bool from Trainer.profiler param in v1.3.0, update profiler_connector.py
@pytest.mark.parametrize(['profiler', 'expected'], [
    (True, SimpleProfiler),
    (False, PassThroughProfiler),
])
def test_trainer_profiler_remove_in_v1_3_0(profiler, expected):
    with pytest.deprecated_call(match='will be removed in v1.3'):
        trainer = Trainer(profiler=profiler)
        assert isinstance(trainer.profiler, expected)


@pytest.mark.parametrize(
    ['cli_args', 'expected_parsed_arg', 'expected_profiler'],
    [
        ('--profiler', True, SimpleProfiler),
        ('--profiler True', True, SimpleProfiler),
        ('--profiler False', False, PassThroughProfiler),
    ],
)
def test_trainer_cli_profiler_remove_in_v1_3_0(cli_args, expected_parsed_arg, expected_profiler):
    cli_args = cli_args.split(' ')
    with mock.patch("argparse._sys.argv", ["any.py"] + cli_args):
        parser = ArgumentParser(add_help=False)
        parser = Trainer.add_argparse_args(parent_parser=parser)
        args = Trainer.parse_argparser(parser)

    assert getattr(args, "profiler") == expected_parsed_arg
    trainer = Trainer.from_argparse_args(args)
    assert isinstance(trainer.profiler, expected_profiler)


def _soft_unimport_module(str_module):
    # once the module is imported  e.g with parsing with pytest it lives in memory
    if str_module in sys.modules:
        del sys.modules[str_module]


class ModelVer0_6(EvalModelTemplate):

    # todo: this shall not be needed while evaluate asks for dataloader explicitly
    def val_dataloader(self):
        return self.dataloader(train=False)

    def validation_step(self, batch, batch_idx, *args, **kwargs):
        return {'val_loss': torch.tensor(0.6)}

    def validation_end(self, outputs):
        return {'val_loss': torch.tensor(0.6)}

    def test_dataloader(self):
        return self.dataloader(train=False)

    def test_end(self, outputs):
        return {'test_loss': torch.tensor(0.6)}


class ModelVer0_7(EvalModelTemplate):

    # todo: this shall not be needed while evaluate asks for dataloader explicitly
    def val_dataloader(self):
        return self.dataloader(train=False)

    def validation_step(self, batch, batch_idx, *args, **kwargs):
        return {'val_loss': torch.tensor(0.7)}

    def validation_end(self, outputs):
        return {'val_loss': torch.tensor(0.7)}

    def test_dataloader(self):
        return self.dataloader(train=False)

    def test_end(self, outputs):
        return {'test_loss': torch.tensor(0.7)}


def test_auc_reorder_remove_in_v1_1_0():
    with pytest.deprecated_call(match='The `reorder` parameter to `auc` has been deprecated'):
        _ = auc(torch.tensor([0, 1, 2, 3]), torch.tensor([0, 1, 2, 2]), reorder=True)<|MERGE_RESOLUTION|>--- conflicted
+++ resolved
@@ -7,12 +7,8 @@
 import torch
 
 from pytorch_lightning import Trainer
-<<<<<<< HEAD
 from pytorch_lightning.callbacks import ModelCheckpoint, EarlyStopping
-=======
-from pytorch_lightning.callbacks import ModelCheckpoint
 from pytorch_lightning.metrics.functional.classification import auc
->>>>>>> 396a46f5
 from pytorch_lightning.profiler.profilers import PassThroughProfiler, SimpleProfiler
 from pytorch_lightning.utilities.exceptions import MisconfigurationException
 from tests.base import EvalModelTemplate
@@ -116,6 +112,7 @@
         return {'test_loss': torch.tensor(0.7)}
 
 
-def test_auc_reorder_remove_in_v1_1_0():
+def test_
+_reorder_remove_in_v1_1_0():
     with pytest.deprecated_call(match='The `reorder` parameter to `auc` has been deprecated'):
         _ = auc(torch.tensor([0, 1, 2, 3]), torch.tensor([0, 1, 2, 2]), reorder=True)